#' Extract Deep Learning Features using thingsvision
#'
#' This is the primary user-facing function to extract features from images
#' using a wide variety of models available through the Python `thingsvision` library.
#' It handles model loading, data preparation, feature extraction, and returns
#' features in a standard R format.
#'
#' @param impaths Character vector. A vector of full file paths to the images
#'        for which features should be extracted. The order of features in the
#'        output will correspond to the order of paths in this vector.
#'        The images can be located in different directories. A common root
#'        directory is automatically derived and the paths are passed to the
#'        Python dataset relative to that root.
#' @param model_name Character string. The name of the model architecture (e.g.,
#'        `"resnet50"`, `"clip"`, `"dino-vit-base-p16"`). Must be a non-empty
#'        string. See the Details section of \code{\link{tv_get_extractor}} for
#'        available models.
#' @param source Character string. The source library of the model (e.g.,
#'        `"torchvision"`, `"timm"`, `"ssl"`, `"custom"`). Must be a non-empty
#'        string. See the Details section of \code{\link{tv_get_extractor}} for
#'        sources.
#' @param module_name Character string. The specific layer or module within the
#'        model from which to extract activations. Must be a non-empty string. Use
#'        `tv_show_model(tv_get_extractor(model_name, source))` to list available
#'        module names for a given model. Common examples include final layers
#'        like `"avgpool"` or `"fc"` (in ResNets), `"classifier.6"` (in VGG/AlexNet),
#'        `"visual"` (in CLIP), or intermediate layers like `"features.10"` (in VGG).
#' @param device Character string. The compute device ("cpu", "cuda", "cuda:0").
#'        Defaults to "cuda".
#' @param pretrained Logical. Use pretrained model weights? Defaults to TRUE.
#' @param model_parameters Named list (optional). Additional parameters needed for
#'        specific models (e.g., `list(variant = "ViT-B/32")` for CLIP). See
#'        \code{\link{tv_get_extractor}} documentation for details. Defaults to NULL.
#' @param flatten_acts Logical. If TRUE, flattens activations from intermediate
#'        layers (e.g., convolutional or transformer layers with spatial dimensions)
#'        into a 2D matrix (n_images x n_features). If FALSE, retains the original
#'        dimensions (e.g., n_images x channels x height x width for CNNs, or
#'        n_images x tokens x dimensions for ViTs, after token extraction).
#'        Defaults to FALSE. Flattening is often necessary for standard machine
#'        learning or statistical analysis comparing images.
#' @param batch_size Integer. Number of images to process in each batch. Adjust based
#'        on available GPU memory and model size. Defaults to 32.
#' @param temp_out_dir Character string. Path to a directory where a temporary file
#'        listing the order of processed images will be written. This is required
#'        internally by the underlying Python `ImageDataset` to ensure correct
#'        feature ordering. The contents are usually not needed by the end-user.
#'        Defaults to `tempdir()`.
#' @param output_dir Character string (optional). If provided, features will be saved
#'        iteratively to this directory in batches (as `.npy` files, since
#'        `output_type="ndarray"` is used internally) instead of being returned directly.
#'        This is useful for very large datasets or models that produce large feature
#'        maps, preventing potential out-of-memory errors in R. If used, the function
#'        returns `NULL` invisibly. Defaults to NULL (features returned in memory).
#'
#' @details
#' \strong{Workflow:}
#' This function performs the following steps internally:
#' \enumerate{
#'  \item Calls \code{\link{tv_get_extractor}} to load the specified model via `reticulate`.
#'  \item Creates a `thingsvision` `ImageDataset` and `DataLoader` to handle image loading,
#'        preprocessing (using transforms from the extractor), and batching. It writes a
#'        `file_names.txt` in `temp_out_dir` to preserve order.
#'  \item Calls \code{\link{tv_extract_features}} to perform the batched feature extraction
#'        from the specified `module_name`.
#'  \item Converts the extracted features (typically NumPy arrays from Python) into
#'        an R matrix or array.
#'  \item Optionally attempts to add image basenames (without extension) as rownames.
#' }
#'
#' \strong{Finding Module Names:}
#' The `module_name` is critical. To find valid names for your chosen `model_name` and `source`:
#' \preformatted{
#'   extractor <- tv_get_extractor("resnet50", "torchvision")
#'   tv_show_model(extractor) # Prints the model structure
#' }
#' Look for meaningful layer names in the output (e.g., `avgpool`, `layer4`, `fc` for ResNet).
#'
#' \strong{Output Dimensions:}
#' The dimensions of the returned object depend on the layer (`module_name`) and the
#' `flatten_acts` parameter:
#' \itemize{
#'  \item If `flatten_acts = TRUE`: Returns a 2D matrix (n_images x n_features).
#'  \item If `flatten_acts = FALSE`:
#'    \itemize{
#'      \item For typical final layers (like avgpool, fc, classifier): Often already 2D (n_images x n_features).
#'      \item For convolutional layers: Returns a 4D array (n_images x channels x height x width).
#'      \item For transformer layers (after token handling): May return a 3D array (n_images x n_tokens x embedding_dim) or 2D if only CLS token is kept. Check output carefully.
#'    }
#' }
#'
#' \strong{Low-Memory Extraction (`output_dir`):}
#' When `output_dir` is specified, features for each batch (or group of batches,
#' controlled by `step_size` in `tv_extract_features`, which this function doesn't expose
#' directly but uses a default) are saved as separate `.npy` files (e.g., `features_0-32.npy`,
#' `features_32-64.npy`, ...) in the specified directory. The main R function then returns `NULL`.
#' You would need to load and combine these files manually after the function completes, e.g., using:
#' \preformatted{
#'   feature_files <- list.files(output_dir, pattern = "^features_.*\\.npy$", full.names = TRUE)
#'   # Ensure correct order if needed, potentially by parsing filenames
#'   all_features_list <- lapply(sort(feature_files), RcppCNPy::npyLoad)
#'   all_features <- do.call(rbind, all_features_list) # If they are 2D matrices
#' }
#'
#' \strong{Prerequisites:}
#' Requires a correctly configured Python environment with `thingsvision` and its
#' dependencies installed. Use \code{\link{install_thingsvision}} to set this up
#' and configure `reticulate` (e.g., `reticulate::use_condaenv("r-thingsvision")`)
#' before calling this function.
#'
#' @return An R matrix (if `flatten_acts=TRUE` or the layer is naturally 2D) or
#'         an R array (if `flatten_acts=FALSE` and the layer has >2 dimensions).
#'         Rownames corresponding to the base image names (without extension) are
#'         attempted to be set. Returns `NULL` invisibly if `output_dir` is specified.
#'
#' @importFrom tools file_path_sans_ext
#' @export
#' @seealso \code{\link{install_thingsvision}}, \code{\link{tv_get_extractor}}, \code{\link{tv_show_model}}, \code{\link{tv_extract_features}}, \code{\link{tv_create_dataset}}, \code{\link{tv_create_dataloader}}
#' @examples
#' \dontrun{
#' # --- Prerequisites ---
#' # 1. Install thingsvision Python environment (only needs to be done once)
#' # install_thingsvision()
#'
#' # 2. Load library and configure reticulate for the current session
#' library(imfeatures)
#' library(reticulate)
#' tryCatch({
#'   use_condaenv("r-thingsvision", required = TRUE)
#'   tv <- import("thingsvision") # Ensure it's loaded
#' }, error = function(e) {
#'   message("Python environment 'r-thingsvision' not found or reticulate setup failed.")
#'   message("Make sure you ran install_thingsvision() and reticulate is configured.")
#' })
#'
#' # --- Example Usage ---
#' # Create some dummy image files for demonstration
#' image_dir <- file.path(tempdir(), "test_images")
#' dir.create(image_dir, showWarnings = FALSE)
#' png(file.path(image_dir, "img1.png")); plot(1:10); dev.off()
#' png(file.path(image_dir, "img2.png")); plot(rnorm(100)); dev.off()
#' image_paths <- list.files(image_dir, full.names = TRUE, pattern = "\\.png$")
#'
#' # Example 1: Extract ResNet-18 'avgpool' features (flattened by default layer shape)
#' features_rn18 <- im_features_tv(
#'   impaths = image_paths,
#'   model_name = "resnet18",
#'   source = "torchvision",
#'   module_name = "avgpool",
#'   flatten_acts = TRUE, # Explicitly flatten (though avgpool often is already flat)
#'   device = "cpu" # Use CPU for this example if no GPU
#' )
#' print(dim(features_rn18)) # Should be n_images x 512
#' print(rownames(features_rn18))
#'
#' # Example 2: Extract CLIP 'visual' features (ViT-B/32 variant)
#' # Note: Requires pip install git+https://github.com/openai/CLIP.git in the env
#' features_clip <- im_features_tv(
#'    impaths = image_paths,
#'    model_name = "clip",
#'    source = "custom",
#'    module_name = "visual", # The image encoder output
#'    model_parameters = list(variant = "ViT-B/32"),
#'    flatten_acts = TRUE, # Usually needed for downstream tasks
#'    device = "cpu"
#' )
#' print(dim(features_clip)) # Should be n_images x 512 for ViT-B/32
#'
#' # Example 3: Extract intermediate VGG layer (without flattening)
#' features_vgg_conv <- im_features_tv(
#'   impaths = image_paths,
#'   model_name = "vgg16",
#'   source = "torchvision",
#'   module_name = "features.10", # An intermediate conv layer
#'   flatten_acts = FALSE,
#'   device = "cpu"
#' )
#' print(dim(features_vgg_conv)) # Should be 4D: n_images x channels x H x W
#'
#' # Example 4: Low-memory extraction
#' low_mem_dir <- file.path(tempdir(), "low_mem_features")
#' dir.create(low_mem_dir)
#' result <- im_features_tv(
#'   impaths = image_paths,
#'   model_name = "alexnet",
#'   source = "torchvision",
#'   module_name = "features.8",
#'   output_dir = low_mem_dir, # Specify output directory
#'   flatten_acts = TRUE,
#'   device = "cpu"
#' )
#' print(result) # Should print NULL
#' print(list.files(low_mem_dir)) # Shows the saved .npy files
#'
#' # Example showing argument validation (will error)
#' im_features_tv(
#'   impaths = image_paths,
#'   model_name = "",
#'   source = "torchvision",
#'   module_name = "avgpool"
#' )
#' #> Error: 'model_name' must be a non-empty character string.
#'
#' # Clean up dummy files
#' unlink(image_dir, recursive = TRUE)
#' unlink(low_mem_dir, recursive = TRUE)
#' }
im_features_tv <- function(impaths, model_name, source, module_name,
                          device = "cuda", pretrained = TRUE, model_parameters = NULL,
                          flatten_acts = FALSE, batch_size = 32, temp_out_dir = tempdir(),
                          output_dir = NULL) {

  # --- Input Validation and Setup ---
  if (!is.character(impaths) || length(impaths) == 0) {
    stop("'impaths' must be a character vector of image file paths.")
  }
  if (!all(file.exists(impaths))) {
     missing_files <- impaths[!file.exists(impaths)]
     stop("Some image paths do not exist: ", paste(missing_files, collapse=", "))
  }
<<<<<<< HEAD
  if (!is.character(model_name) || length(model_name) != 1 || nchar(model_name) == 0) {
    stop("'model_name' must be a non-empty character string.")
  }
  if (!is.character(source) || length(source) != 1 || nchar(source) == 0) {
    stop("'source' must be a non-empty character string.")
  }
  if (!is.character(module_name) || length(module_name) != 1 || nchar(module_name) == 0) {
    stop("'module_name' must be a non-empty character string.")
  }
  # Infer root directory (assuming all files share the immediate parent)
  # More robust handling might be needed if paths are very diverse
  common_parent <- unique(dirname(impaths))
  if (length(common_parent) > 1) {
     warning("Images seem to be from multiple directories. Assuming first path's directory ('", common_parent[1],"') as root for ImageDataset. This might fail if images aren't found relative to this root.")
     image_root <- common_parent[1]
  } else if (length(common_parent) == 1) {
     image_root <- common_parent
  } else {
     stop("Cannot determine image root directory from impaths.")
  }
   if (!dir.exists(image_root)) stop("Inferred image root directory not found: ", image_root)
=======
  # Determine a common root directory and relative paths
  image_root <- .common_root(impaths)
  image_fnames <- .relative_to_root(impaths, image_root)
  if (!dir.exists(image_root))
    stop("Computed common root directory not found: ", image_root)
>>>>>>> ee997e0c

  # Ensure temp_out_dir exists for the file list
  if (!dir.exists(temp_out_dir)) {
     message("Creating temporary directory for file list: ", temp_out_dir)
     dir.create(temp_out_dir, recursive = TRUE, showWarnings = FALSE)
  }
  # Ensure output_dir exists if specified
  if (!is.null(output_dir) && !dir.exists(output_dir)) {
     message("Creating output directory for low-memory features: ", output_dir)
     dir.create(output_dir, recursive = TRUE, showWarnings = FALSE)
  }

  # --- Core Logic ---
  tryCatch({
    # 1. Get Extractor (R object wrapper)
    message("Loading extractor: ", model_name, " from ", source, "...")
    # This now returns the R object of class 'thingsvision_extractor'
    extractor <- tv_get_extractor(model_name, source, device, pretrained, model_parameters)
    message("Extractor loaded (", class(extractor)[1] ," R object).")

    # 2. Create Dataset and Dataloader
    # Assuming tv_create_dataset and tv_create_dataloader now accept the R extractor object
    message("Creating dataset and dataloader...")

    dataset <- tv_create_dataset(
       root = image_root,
       out_path = temp_out_dir, 
       extractor = extractor, # Pass the R object
       file_names = image_fnames 
    )
    # Assuming tv_create_dataloader also takes the R extractor object
    dataloader <- tv_create_dataloader(dataset, batch_size, extractor)
    message("Dataloader ready.")

    # 3. Extract Features using the S3 generic
    message("Starting feature extraction from module: ", module_name, "...")
    # Use the tv_extract generic which dispatches to tv_extract.thingsvision_extractor
    features <- tv_extract(
      object = extractor, # Pass the R object
      dataloader = dataloader,
      module_name = module_name,
      flatten_acts = flatten_acts,
      output_type = "ndarray",
      output_dir = output_dir 
    )
    message("Feature extraction finished.")

    # 4. Post-processing and Return
    if (!is.null(output_dir)) {
       message("Features saved iteratively to: ", output_dir)
       return(invisible(NULL)) # Return NULL as instructed when output_dir is used
    } else if (!is.null(features)) {
       # Attempt to add rownames
       img_basenames <- try(tools::file_path_sans_ext(basename(impaths)), silent = TRUE)
       if (!inherits(img_basenames, "try-error") && length(img_basenames) == NROW(features)) {
          features <- .add_feature_dimnames(features, img_basenames)
       } else {
          warning("Could not set rownames for features. Number of images might not match feature rows, or basename extraction failed.")
       }
       return(features)
    } else {
       # This case might happen if tv_extract returns NULL unexpectedly
       warning("Feature extraction did not return features and output_dir was not set.")
       return(NULL)
    }

  }, error = function(e) {
     # Catch errors from any step (extractor, dataset, extraction)
     stop("Error during thingsvision feature extraction: \n", e$message)
  })

}

# Add necessary imports if not already present in DESCRIPTION or NAMESPACE
# Imports: proxy, tools

#' Compute Similarity Matrix using thingsvision Features
#'
#' Calculates the pairwise similarity between a set of images based on features
#' extracted from specified model layers using the `thingsvision` backend.
#'
#' @param impaths Character vector. A vector of full file paths to the images.
#'        The order determines the rows/columns of the output similarity matrices.
#'        Images can reside in different directories and will be processed
#'        relative to their computed common root.
#' @param model_name Character string. The name of the `thingsvision` model architecture
#'        (e.g., `"resnet50"`, `"clip"`). Must be a non-empty string.
#' @param source Character string. The source library of the model
#'        (e.g., `"torchvision"`, `"custom"`). Must be a non-empty string.
#' @param module_names Character vector. The specific layer/module names within the
#'        model from which to extract features for similarity calculation. Must contain
#'        at least one non-empty string. Use
#'        `tv_show_model(tv_get_extractor(model_name, source))` to find valid names.
#' @param metric Character string. The similarity metric to use. Defaults to "cosine".
#'        Common options include "cosine", "correlation". See `proxy::pr_simil_funs`
#'        for available metrics supported by the `proxy` package.
#' @param flatten_acts Logical. Should activations from the specified `module_names`
#'        be flattened into vectors before calculating similarity? This is almost
#'        always required for standard similarity metrics like cosine or correlation.
#'        Defaults to TRUE. Setting to FALSE will likely cause errors unless the
#'        metric can handle multi-dimensional arrays and the chosen layer output
#'        is suitable.
#' @param device Character string. The compute device ("cpu", "cuda", "cuda:0").
#'        Defaults to "cuda".
#' @param pretrained Logical. Use pretrained model weights? Defaults to TRUE.
#' @param model_parameters Named list (optional). Additional parameters for specific
#'        models (e.g., `list(variant = "ViT-B/32")` for CLIP). Defaults to NULL.
#' @param batch_size Integer. Batch size for feature extraction. Defaults to 32.
#' @param temp_out_dir Character string. Temporary directory for internal file list
#'        used during feature extraction. Defaults to `tempdir()`.
#'
#' @details
#' This function streamlines the process of calculating representational similarity
#' matrices (RSMs) using features from the `thingsvision` ecosystem.
#'
#' \strong{Workflow:}
#' \enumerate{
#'  \item It iterates through each `module_name` provided.
#'  \item For each module, it calls \code{\link{im_features_tv}} to extract features
#'        for all images specified in `impaths`. The `flatten_acts` parameter is
#'        crucial here to ensure features are in a suitable format (usually 2D matrix)
#'        for standard similarity calculation.
#'  \item It then calculates the full pairwise similarity matrix for the extracted
#'        features using the specified `metric` via the `proxy` package (or `coop`
#'        for optimized cosine).
#'  \item Rownames and colnames of the similarity matrices are set based on the
#'        image basenames.
#' }
#'
#' \strong{Memory Considerations:}
#' This function extracts features for *all* images for a given module *before*
#' calculating the similarity matrix for that module. This is generally efficient
#' if the features for all images fit into memory. It does *not* currently implement
#' the pair-by-pair extraction (`lowmem=TRUE`) strategy found in the original
#' `im_feature_sim` function, as the primary bottleneck is often feature extraction
#' itself when using large models. If memory issues arise during the similarity
#' calculation step (after feature extraction), consider using metrics optimized
#' for memory or processing subsets of images. The `output_dir` option in
#' `im_features_tv` can handle cases where the features *themselves* don't fit
#' in memory during extraction.
#'
#' \strong{Prerequisites:}
#' Requires a correctly configured Python environment with `thingsvision` installed.
#' Use \code{\link{install_thingsvision}} and configure `reticulate` before use.
#'
#' @return A named list of similarity matrices. Elements are named according to
#'         the provided `module_names`. If a name is repeated, a numeric suffix
#'         ("_1", "_2", ...) is appended to keep names unique. Each element
#'         contains a square similarity matrix (n_images x n_images).
#'
#' @importFrom proxy simil
#' @importFrom tools file_path_sans_ext
# @importFrom coop tcosine # Optional: uncomment if using coop specifically
#' @export
#' @seealso \code{\link{im_features_tv}}, \code{\link{install_thingsvision}}, \code{\link{tv_get_extractor}}
#' @examples
#' \dontrun{
#' # --- Prerequisites ---
#' # install_thingsvision()
#' library(imfeatures)
#' library(reticulate)
#' tryCatch({
#'   use_condaenv("r-thingsvision", required = TRUE)
#'   tv <- import("thingsvision")
#' }, error = function(e) message("Python env 'r-thingsvision' not found."))
#'
#' # --- Example Usage ---
#' # Create dummy image files
#' image_dir <- file.path(tempdir(), "sim_test_images")
#' dir.create(image_dir, showWarnings = FALSE)
#' png(file.path(image_dir, "cat.png")); plot(1:5); dev.off()
#' png(file.path(image_dir, "dog.png")); plot(rnorm(50)); dev.off()
#' png(file.path(image_dir, "car.png")); plot(1:20); dev.off()
#' image_paths <- list.files(image_dir, full.names = TRUE, pattern = "\\.png$")
#'
#' # Calculate similarity based on ResNet-18 avgpool and layer4 features
#' sim_results <- im_feature_sim_tv(
#'   impaths = image_paths,
#'   model_name = "resnet18",
#'   source = "torchvision",
#'   module_names = c("avgpool", "layer4"), # Request features from two layers
#'   metric = "cosine",
#'   flatten_acts = TRUE, # Flatten layer4 activations
#'   device = "cpu"
#' )
#'
#' # Explore results
#' print(names(sim_results))
#' print(dim(sim_results$avgpool))
#' print(sim_results$avgpool)
#'
#' # Example showing argument validation (will error)
#' im_feature_sim_tv(
#'   impaths = image_paths,
#'   model_name = "",
#'   source = "torchvision",
#'   module_names = "avgpool"
#' )
#' #> Error: 'model_name' must be a non-empty character string.
#'
#' # Clean up
#' unlink(image_dir, recursive = TRUE)
#' }
im_feature_sim_tv <- function(impaths, model_name, source, module_names,
                              metric = "cosine",
                              flatten_acts = TRUE,
                              device = "cuda", pretrained = TRUE, model_parameters = NULL,
                              batch_size = 32, temp_out_dir = tempdir()) {

  # --- Input Checks ---
  if (!is.character(impaths) || length(impaths) < 2) {
    stop("'impaths' must be a character vector with at least two image paths.")
  }
  if (!is.character(model_name) || length(model_name) != 1 || nchar(model_name) == 0) {
    stop("'model_name' must be a non-empty character string.")
  }
  if (!is.character(source) || length(source) != 1 || nchar(source) == 0) {
    stop("'source' must be a non-empty character string.")
  }
  if (!is.character(module_names) || length(module_names) == 0 || any(nchar(module_names) == 0)) {
    stop("'module_names' must be a non-empty character vector.")
  }
  # Add check for metric validity using proxy?
  if (!metric %in% proxy::pr_simil_funs()) {
     warning("Metric '", metric, "' not found in proxy::pr_simil_funs. Calculation might fail.")
  }

  # --- Feature Extraction and Similarity Calculation ---
  sim_matrices <- list()
  image_basenames <- try(tools::file_path_sans_ext(basename(impaths)), silent = TRUE)
  unique_names <- make.unique(module_names, sep = "_")

  for (i in seq_along(module_names)) {
    mod_name <- module_names[i]
    list_name <- unique_names[i]
    message("Processing module: ", mod_name, "...")

    # Extract features for the current module for ALL images
    # This now calls the updated im_features_tv which handles the R extractor object
    features_r <- tryCatch({
        im_features_tv(
            impaths = impaths,
            model_name = model_name,
            source = source,
            module_name = mod_name,
            device = device,
            pretrained = pretrained,
            model_parameters = model_parameters,
            flatten_acts = flatten_acts, # Use the function argument
            batch_size = batch_size,
            temp_out_dir = temp_out_dir,
            output_dir = NULL # Ensure features are returned in memory
        )
     }, error = function(e) {
        warning("Failed to extract features for module '", mod_name, "': ", e$message)
        return(NULL) # Return NULL to skip similarity calculation for this module
     })

    if (is.null(features_r)) {
      message("Skipping similarity calculation for module '", mod_name, "' due to feature extraction error.")
      next # Skip to the next module
    }

    # Ensure features are a 2D matrix for standard similarity metrics
    if (length(dim(features_r)) != 2) {
       warning("Features for module '", mod_name, "' are not a 2D matrix (Dimensions: ", paste(dim(features_r), collapse="x"), "). ",
               "Similarity calculation with metric '", metric, "' might fail or produce unexpected results. ",
               "Ensure 'flatten_acts=TRUE' is appropriate for this layer or use a suitable metric.")
        # Optionally attempt flattening here if flatten_acts was FALSE but user still proceeded?
        # Or just let proxy::simil handle it / error out.
    }

    message("Calculating similarity matrix (", metric, ") for module: ", mod_name, "...")
    # Calculate similarity matrix
    if (metric == "cosine" && requireNamespace("coop", quietly = TRUE)) {
        # Use optimized cosine if available
        sim_mat <- tryCatch({
             coop::tcosine(t(features_r)) # coop::tcosine expects features as columns
        }, error = function(e){
             warning("coop::tcosine failed: ", e$message, ". Falling back to proxy::simil.")
             proxy::simil(features_r, method = metric)
        })
    } else {
        sim_mat <- proxy::simil(features_r, method = metric)
    }

    # Convert to standard matrix and add names
    sim_mat <- as.matrix(sim_mat)
    if (!inherits(image_basenames, "try-error") && length(image_basenames) == nrow(sim_mat)) {
       rownames(sim_mat) <- image_basenames
       colnames(sim_mat) <- image_basenames
    } else {
       warning("Could not set row/column names for similarity matrix of module '", mod_name, "'.")
    }

    # Store in the list, named by module
    sim_matrices[[list_name]] <- sim_mat
    message("Similarity matrix for ", mod_name, " calculated.")

  } # End loop over module_names

  if (length(sim_matrices) == 0) {
     warning("No similarity matrices were calculated, possibly due to errors in feature extraction for all requested modules.")
     return(list())
  }

return(sim_matrices)
}

#' @keywords internal
.add_feature_dimnames <- function(features, img_basenames) {
  if (length(dim(features)) > 2) {
    dimnames(features)[[1]] <- img_basenames
  } else {
    rownames(features) <- img_basenames
  }
  features
}
<|MERGE_RESOLUTION|>--- conflicted
+++ resolved
@@ -217,7 +217,7 @@
      missing_files <- impaths[!file.exists(impaths)]
      stop("Some image paths do not exist: ", paste(missing_files, collapse=", "))
   }
-<<<<<<< HEAD
+
   if (!is.character(model_name) || length(model_name) != 1 || nchar(model_name) == 0) {
     stop("'model_name' must be a non-empty character string.")
   }
@@ -239,13 +239,6 @@
      stop("Cannot determine image root directory from impaths.")
   }
    if (!dir.exists(image_root)) stop("Inferred image root directory not found: ", image_root)
-=======
-  # Determine a common root directory and relative paths
-  image_root <- .common_root(impaths)
-  image_fnames <- .relative_to_root(impaths, image_root)
-  if (!dir.exists(image_root))
-    stop("Computed common root directory not found: ", image_root)
->>>>>>> ee997e0c
 
   # Ensure temp_out_dir exists for the file list
   if (!dir.exists(temp_out_dir)) {
