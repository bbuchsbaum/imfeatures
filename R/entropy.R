#' @useDynLib imfeatures, .registration = TRUE
#' @importFrom Rcpp sourceCpp
NULL

#' @keywords internal
entropy <- function(a) {
  # Ensure input is numeric
  if (!is.numeric(a)) {
    stop("`a` must be numeric")
  }

  # Remove NA values
  a <- a[!is.na(a)]

  if (length(a) == 0) {
    warning("All values are NA")
    return(NA_real_)
  }

  s <- sum(a)
  if (s == 0) {
    warning("Sum of probabilities is zero")
    return(NA_real_)
  }

  eps <- sqrt(.Machine$double.eps)
  if (abs(s - 1) > eps) {
    a <- a / s
  }

  v <- a > 0.0
  -sum(a[v] * log2(a[v]))
}

#' @keywords internal
first_order_entropy <- function(fres, gabor_bins = NULL) {
  first_order_bin = numeric(fres$num_filters)
  for (b in 1:fres$num_filters) {
    first_order_bin[b] = sum(fres$resp_val[fres$resp_bin==b])
  }
  first_order = entropy(first_order_bin)
  first_order
}


#' @keywords internal
filter_bank <- function(num_filters, flt_size,  octave=3, verbose = FALSE) {

  bins_vec = head(seq(0, 2*pi, length.out=num_filters+1), -1)

  flt_raw = array(0, c(num_filters, flt_size, flt_size))
  for (i in 1:num_filters) {
    #filter_bank.set_flt(i, filter_bank.create_gabor(FILTER_SIZE, theta=BINS_VEC[i], octave=3))
    flt_raw[i,,] <- create_gabor(flt_size, theta=bins_vec[i], octave=octave)
    # --- Debug: Print range/sum of the first filter --- 
    if (i == 1 && verbose) {
      message("[R] filter_bank: First Gabor filter range: [",
              min(flt_raw[i,,]), ", ", max(flt_raw[i,,]),
              "], Sum = ", sum(flt_raw[i,,]))
    }
    # -----------------------------------------------
  }

  ret <- list(bins_vec=bins_vec,
       flt_weights=flt_raw,
       octave=octave,
       flt_size=flt_size)

  class(ret) <- c("filter_bank")
  ret
}

#' @keywords internal
create_gaussian <- function(size, sigma=2) {
    valsy = seq(-size/2+1, size/2, length.out=size)
    valsx = seq(-size/2+1, size/2, length.out=size)
    mg <- pracma::meshgrid(valsx, valsy)
    xgr <- mg$X
    ygr <- mg$Y
    gaussian <- exp(-(xgr^2 + ygr^2)/(2*sigma*sigma))
    gaussian/sum(gaussian)
}

#' @keywords internal
create_gabor <- function(size, theta, octave=3) {
  amplitude = 1.0
  phase = pi/2.0
  frequency = 0.5^octave # 0.5**(octave+0.5)
  hrsf = 4 # half response spatial frequency bandwith
  sigma = 1/(pi*frequency) * sqrt(log(2)/2) * (2.0^hrsf+1)/(2.0^hrsf-1)
  valsy = seq(-size/2+1, size/2, length.out=size)
  valsx = seq(-size/2+1, size/2, length.out=size)
  mg <- pracma::meshgrid(valsx, valsy)
  xgr <- mg$X
  ygr <- mg$Y

  omega = 2*pi*frequency
  gaussian = exp(-(xgr*xgr + ygr*ygr)/(2*sigma*sigma))
  slant = xgr*(omega*sin(theta)) + ygr*(omega*cos(theta))
  gabor = gaussian * amplitude*cos(slant + phase);
  gabor

}

#' @keywords internal
filtered_image <- function(file, max_pixels=300*300) {
  # Validate input file
  if (!is.character(file) || length(file) != 1) {
    stop("'file' must be a single character string (file path)")
  }
  
  if (!file.exists(file)) {
    stop("Image file not found: ", file)
  }
  
  # Try to load the image and handle errors gracefully
  img <- tryCatch({
    imager::load.image(file)
  }, error = function(e) {
    stop("Failed to load image: ", file, "\nError: ", e$message)
  })
  
  # Verify it's a valid image object
  if (!inherits(img, "cimg")) {
    stop("imager::load.image did not return a valid cimg object for: ", file)
  }
  
  if (!is.null(max_pixels)) {
    isize <- dim(img)[1:2]

    a = sqrt(max_pixels / (isize[1]*isize[2]))
    img <- tryCatch({
      imager::resize(img, as.integer(isize[1]*a), as.integer(isize[2]*a), interpolation_type=6)
    }, error = function(e) {
      warning("Image resize failed, using original size. Error: ", e$message)
      img # Return original image
    })
  }

  # Convert to grayscale and ensure it's a valid matrix
  image_raw = tryCatch({
    as.array(imager::grayscale(img)) # luma transform
  }, error = function(e) {
    stop("Failed to convert image to grayscale: ", e$message)
  })
  
  if (!is.array(image_raw) || length(dim(image_raw)) < 2) {
    stop("Failed to create valid image matrix from: ", file)
  }
  
  ret <- list(file=file, img=img, image_raw=image_raw, image_size=dim(image_raw)[1:2])
  class(ret) <- c("filtered_image", "list")
  ret
}


#' @keywords internal
run_filterbank <- function(fimg, fbank, verbose = FALSE) {

  shape <- dim(fimg$image_raw)[1:2]
  h <- shape[1]
  w <- shape[2]
  num_filters <- length(fbank$bins_vec)
  img_filt <- array(0, c(num_filters, h, w))

  iraw <- imager::as.cimg(fimg$image_raw)
  # --- Debug: Print input image range --- 
  if (verbose) {
    message("[R] run_filterbank: Input image range: [",
            min(iraw), ", ", max(iraw),
            "], Mean = ", mean(iraw))
  }
  # ------------------------------------
  
  for (i in 1:num_filters) {
    conv_result <- imager::convolve(iraw, imager::as.cimg(fbank$flt_weights[i,,]))
    img_filt[i,,] <- as.array(conv_result) # Ensure it's an array for min/max
    # --- Debug: Print range/sum of the first convolution result --- 
    if (i == 1 && verbose) {
        message("[R] run_filterbank: First convolution result (conv) range: [",
                min(img_filt[i,,]), ", ", max(img_filt[i,,]),
                "], Sum = ", sum(img_filt[i,,]))
    }
    # -----------------------------------------------------------
  }

  resp_bin <- apply(img_filt, c(2,3), which.max)
  #resp_bin = np.argmax(self.image_flt, axis=0)
  resp_val <- apply(img_filt, c(2,3), max)

  resp_val <- zero_borders(resp_val, 2)

  if (verbose) {
    message("[R] run_filterbank: Range resp_val (after border zero): [",
            min(resp_val), ", ", max(resp_val), "]")
  }

  ret <- list(
    fimg=fimg,
    fbank=fbank,
    img_filt=img_filt,
    num_filters=num_filters,
    resp_bin=resp_bin,
    resp_val=resp_val)

  class(ret) <- "filtered_set"
  ret
}

#' @keywords internal
zero_borders <- function(resp_val, nlines=2) {
  nr <- nrow(resp_val)
  nc <- ncol(resp_val)

  # Clamp nlines to valid range and ensure non-negative
  nlines <- max(0, min(nlines, nr - 1, nc - 1))

  if (nlines > 0) {
    resp_val[1:nlines, ] <- 0
    resp_val[, 1:nlines] <- 0
    resp_val[(nr - nlines + 1):nr, ] <- 0
    resp_val[, (nc - nlines + 1):nc] <- 0
  }

  resp_val
}

#' @keywords internal
do_counting <- function(fres, maxdiag=80, circ_bins=48, verbose = FALSE) {
  isize <- fres$fimg$image_size
  w <- isize[1]
  h <- isize[2]

  #normalize_fac = float(filter_img.resp_val.shape[0]*filter_img.resp_val.shape[1])
  #complex_before = np.sum(filter_img.resp_val)/normalize_fac

  resp_val <- fres$resp_val
  if (verbose) {
    message("[R] do_counting: Range resp_val (input): [",
            min(resp_val), ", ", max(resp_val), "]")
  }

  # cutoff minor filter responses
  normalize_fac = dim(resp_val)[1]*dim(resp_val)[2]

  ## gradient magnitude
  complex_before = sum(resp_val)/normalize_fac


<<<<<<< HEAD
  cutoff = sort(as.vector(resp_val), decreasing=TRUE)[10000] # get 10000th highest response for cutting of beneath
  if (verbose) message("[R] do_counting: Calculated cutoff (k-th=10000): ", cutoff)
=======
  # Determine the k-th largest response to use as cutoff. For small images
  # length(resp_val) may be < 10,000, so we clamp k to the number of pixels.
  k <- min(10000L, length(resp_val))
  cutoff = sort(as.vector(resp_val), decreasing = TRUE)[k]
  # If k equals the number of pixels the cutoff will be the minimum response
  # value, meaning no responses are removed.
  message(sprintf("[R] do_counting: Calculated cutoff (k=%d): %f", k, cutoff))
>>>>>>> bda57fa3
  resp_val[resp_val<cutoff] = 0
  if (verbose) {
    message("[R] do_counting: Range resp_val (after cutoff): [",
            min(resp_val), ", ", max(resp_val), "]")
  }
  #ey, ex = filter_img.resp_val.nonzero()

  # lookup tables to speed up calculations
  edge_dims = dim(resp_val)
  mg <- pracma::meshgrid(seq(-edge_dims[1], edge_dims[1], length.out=2*edge_dims[1]+1),
                         seq(-edge_dims[2], edge_dims[2], length.out=2*edge_dims[2]+1))
  xx <- mg$X
  yy <- mg$Y

  dist = t(sqrt(xx^2+yy^2))
  ecds <- which(resp_val != 0, arr.ind=TRUE)

  ex <- ecds[,1]
  ey <- ecds[,2]

  orientations = fres$resp_bin[cbind(ex,ey)]

  counts = array(0, c(maxdiag, circ_bins, length(fres$fbank$bins_vec)))
  gabor_bins <- length(fres$fbank$bins_vec)
  #print "Counting", filter_img.image_name, filter_img.image_size(), "comparing", ex.size
  for (cp in 1:length(ex)) {
    #print(cp)

    orientations_rel = orientations - orientations[cp]
    orientations_rel = (orientations_rel + gabor_bins) %% gabor_bins

    i1 <- (ex-ex[cp])+edge_dims[1]
    i2 <- (ey-ey[cp])+edge_dims[2]
    distance_rel = round(dist[cbind(i1,i2)]) + 1
    distance_rel[distance_rel>=maxdiag] = maxdiag

    direction <- round(atan2(ey-ey[cp], ex-ex[cp]) / (2.0*pi)*circ_bins + (orientations[cp]/gabor_bins*circ_bins))
    direction <- (direction+circ_bins) %% circ_bins
    ind <- cbind(distance_rel, direction+1, orientations_rel+1)
    counts[ind] <- counts[ind] + resp_val[cbind(ex,ey)] * resp_val[ex[cp],ey[cp]]
    #np.add.at(counts, cbind(distance_rel, direction, orientations_rel),
    #          fres.resp_val[cbind(ey,ex)] * fres.resp_val[ey[cp],ex[cp])
  }

  if (verbose) {
    message("[R] do_counting: Range counts cube: [",
            min(counts), ", ", max(counts),
            "], Sum = ", sum(counts))
  }

  list(counts=counts, complex_before=complex_before)
}


#' @keywords internal
do_statistics <- function(counts, bins_vec, verbose = FALSE) {

  #counts_sum = sum(counts, axis=2) + 0.00001
  counts_sum <- apply(counts, c(1,2), sum) + .00001
  if (verbose) {
    message("[R] do_statistics: counts_sum range: [",
            min(counts_sum), ", ", max(counts_sum),
            "], Sum = ", sum(counts_sum))
  }
          
  normalized_counts <- sweep(counts, c(1,2), counts_sum, "/")
  if (verbose) {
    message("[R] do_statistics: normalized_counts range: [",
            min(normalized_counts), ", ", max(normalized_counts),
            "], Sum = ", sum(normalized_counts)) # Sum should be ~ maxdiag * circ_bins
  }
  #normalized_counts <- counts / (counts_sum[,,,np.newaxis])

  x = normalized_counts * cos(bins_vec)
  y = normalized_counts * sin(bins_vec)
  #mean_vector = mean(x+1i*y, axis=2)
  mean_vector <- apply(x+1i*y, c(1,2), mean)
  #circular_mean_angle = np.mod(np.angle(mean_vector) + 2*np.pi, 2*np.pi)
  circular_mean_angle <- (Arg(mean_vector) + 2*pi) %% (2*pi)
  circular_mean_length = abs(mean_vector)

  # correction as proposed by Zar 1999
  d = 2*pi/length(bins_vec)
  c = d / 2.0 / sin(d/2.0)
  circular_mean_length = circular_mean_length * c

  d <- dim(normalized_counts)[1]
  a <- dim(normalized_counts)[2]
  #d,a,_ = normalized_counts.shape
  shannon = matrix(0, d,a)
  shannon_nan = matrix(0, d,a)
  for (di in seq(1,d)) {
    for (ai in seq(1,a)) {
      shannon[di,ai] = entropy(normalized_counts[di,ai,])
      if (counts_sum[di,ai]>1) {
        shannon_nan[di,ai] = shannon[di,ai]
      } else {
        shannon_nan[di,ai] = NaN
      }
    }
  }

  if (verbose) {
    message("[R] do_statistics: shannon matrix range: [",
            min(shannon, na.rm=TRUE), ", ", max(shannon, na.rm=TRUE), "]")
  }

  list(normalized_counts=normalized_counts,
       circular_mean_angle=circular_mean_angle,
       circular_mean_length=circular_mean_length,
       shannon=shannon,
       shannon_nan=shannon_nan)
}



#' Calculate Edge Entropy Features from Images
#'
#' This function calculates first-order and pairwise edge entropy features from an image,
#' which can be used for analyzing texture and structural complexity in images.
#'
#' @param image Either a file path to an image (character string) or a numeric matrix
#'        representing a grayscale image. If a file path is provided, the image will
#'        be loaded and converted to grayscale.
#' @param max_pixels Integer. The maximum number of pixels allowed in the processed image.
#'        Larger images will be resized. Only used when \code{image} is a file path.
#'        Set to NULL to disable resizing. Defaults to 300*400.
#' @param maxdiag Integer. Maximum diagonal distance for pairwise entropy calculations.
#'        Defaults to 500.
#' @param gabor_bins Integer. Number of orientation bins for Gabor filter bank.
#'        Defaults to 24.
#' @param filter_length Integer. Size of the Gabor filters (must be odd). 
#'        Defaults to 31.
#' @param circ_bins Integer. Number of circular bins for directional statistics.
#'        Defaults to 48.
#' @param ranges List of integer vectors. Each vector should contain two elements
#'        specifying the start and end indices for grouping pairwise entropy at
#'        different distance ranges. Defaults to list(c(20,80), c(80,160), c(160,240)).
#' @param use_cpp Logical. Whether to use the C++ implementation (generally faster).
#'        Defaults to TRUE. If FALSE, uses the pure R implementation.
#' @param verbose Logical. If TRUE, print detailed progress messages.
#'
#' @return A data frame with the following columns:
#'   \item{im}{Image identifier (file path or "matrix" for matrix input)}
#'   \item{entropy}{First-order entropy value}
#'   \item{pentropy_20_80}{Pairwise entropy for distance range 20-80}
#'   \item{pentropy_80_160}{Pairwise entropy for distance range 80-160}
#'   \item{pentropy_160_240}{Pairwise entropy for distance range 160-240}
#'   \item{complex_before}{Image complexity measure before thresholding}
#'
#' @details
#' Edge entropy measures quantify the distribution and organization of oriented edges
#' in images. The method applies a bank of Gabor filters at different orientations
#' and measures both first-order entropy (distribution of dominant orientations) and
#' pairwise entropy (how orientation relationships vary with distance and direction).
#'
#' The C++ implementation is substantially faster for larger images but requires the same inputs.
#' It automatically converts the ranges list to the required format for the C++ function.
#'
#' @examples
#' \donttest{
#' # Using a file path
#'
#'
#' # Using a matrix
#' img_matrix <- matrix(runif(100*100), nrow=100)
#' result <- edge_entropy(img_matrix)
#' }
#'
#' @export
edge_entropy <- function(image, max_pixels=300*400, maxdiag=500, gabor_bins=24,
                         filter_length=31, circ_bins=48,
                         ranges=list(c(20,80), c(80, 160), c(160,240)),
<<<<<<< HEAD
                         use_cpp=TRUE, verbose = FALSE) {
  
=======
                         use_cpp=TRUE) {

  if (!is.numeric(filter_length) || filter_length <= 0 || filter_length %% 2 == 0)
      stop("'filter_length' must be a positive odd integer")

>>>>>>> bda57fa3
  # Check if image is a file path or a matrix
  if (is.character(image) && length(image) == 1) {
    # It's a file path
    impath <- image
    
    # Check if the file exists
    if (!file.exists(impath)) {
      stop("Image file does not exist: ", impath)
    }
    
    if (use_cpp) {
      # For C++ implementation, we load the image and convert to matrix here
      fimg <- tryCatch({
        filtered_image(impath, max_pixels)
      }, error = function(e) {
        stop("Failed to load image: ", impath, "\nError: ", e$message)
      })
      
      # Verify image_raw is a matrix
      if (!is.matrix(fimg$image_raw) && !is.array(fimg$image_raw)) {
        stop("Failed to convert image to matrix: ", impath)
      }
      
      image_matrix <- fimg$image_raw
      # Additional check for numeric matrix with valid dimensions
      if (!is.numeric(image_matrix) || length(dim(image_matrix)) < 2) {
        stop("Image must be a numeric matrix/array with at least 2 dimensions")
      }
      
      result <- edge_entropy_cpp(
        image = as.matrix(image_matrix),
        impath = impath,
        maxdiag = as.integer(maxdiag),
        gabor_bins = as.integer(gabor_bins),
        filter_length = as.integer(filter_length),
        circ_bins = as.integer(circ_bins),
        ranges = lapply(ranges, function(r) as.integer(r))
      )
      return(result)
    } else {
      # Use the existing R implementation
      fimg <- filtered_image(impath, max_pixels)
      fbank <- filter_bank(gabor_bins, filter_length, verbose = verbose)
      fres <- run_filterbank(fimg, fbank, verbose = verbose)
      cts <- do_counting(fres, maxdiag=maxdiag, circ_bins=circ_bins, verbose = verbose)
      stats <- do_statistics(cts$counts, fres$fbank$bins_vec, verbose = verbose)
      
      fo <- first_order_entropy(fres)
      
      shannon_summary <- lapply(ranges, function(r) {
        # Ensure rowMeans are calculated correctly and handle potential NaNs
        valid_rows <- r[1]:r[2]
        # Check bounds
        valid_rows <- valid_rows[valid_rows <= nrow(stats$shannon)]
        if (length(valid_rows) == 0) return(NA)
        
        row_means_subset <- rowMeans(stats$shannon[valid_rows, , drop = FALSE], na.rm = TRUE)
        # Handle case where all values in a range might be NaN or empty
        mean_val <- mean(row_means_subset, na.rm = TRUE)
        if (!is.finite(mean_val)) mean_val <- NA
        
        if (verbose) {
          message(sprintf("[R] edge_entropy: Range [%d, %d]: rowmeans mean = %.6f", r[1], r[2], mean_val))
        }
        mean_val
      })
      
      if (verbose) {
        message("[R] edge_entropy: Calculated fo = ", fo)
        message("[R] edge_entropy: final_shannon[1] = ", shannon_summary[[1]])
        message("[R] edge_entropy: final_shannon[2] = ", shannon_summary[[2]])
        message("[R] edge_entropy: final_shannon[3] = ", shannon_summary[[3]])
      }
      
      return(data.frame(
        im=impath, 
        entropy=fo, 
        pentropy_20_80=shannon_summary[[1]], 
        pentropy_80_160=shannon_summary[[2]], 
        pentropy_160_240=shannon_summary[[3]],
        complex_before=cts$complex_before
      ))
    }
  } else if (is.matrix(image)) {
    # It's a matrix
    
    # Add additional validation for the matrix
    if (!is.numeric(image)) {
      stop("Image matrix must contain numeric values")
    }
    
    if (length(dim(image)) != 2) {
      stop("Image must be a 2D matrix, not higher-dimensional array")
    }
    
    if (nrow(image) < 3 || ncol(image) < 3) {
      stop("Image matrix is too small (minimum size: 3x3)")
    }
    
    if (use_cpp) {
      result <- tryCatch({
        edge_entropy_cpp(
          image = image,
          impath = "matrix", # Use "matrix" as the identifier
          maxdiag = as.integer(maxdiag),
          gabor_bins = as.integer(gabor_bins),
          filter_length = as.integer(filter_length),
          circ_bins = as.integer(circ_bins),
          ranges = lapply(ranges, function(r) as.integer(r))
        )
      }, error = function(e) {
        stop("C++ function failed: ", e$message)
      })
      return(result)
    } else {
      # Create a filtered_image object from the matrix
      fimg <- list(
        file = "matrix",
        img = NULL, # No imager object for direct matrix input
        image_raw = image,
        image_size = dim(image)
      )
      class(fimg) <- c("filtered_image", "list")
      
      # Then proceed with the R implementation
      fbank <- filter_bank(gabor_bins, filter_length, verbose = verbose)
      fres <- run_filterbank(fimg, fbank, verbose = verbose)
      cts <- do_counting(fres, maxdiag=maxdiag, circ_bins=circ_bins, verbose = verbose)
      stats <- do_statistics(cts$counts, fres$fbank$bins_vec, verbose = verbose)
      
      fo <- first_order_entropy(fres)
      
      shannon_summary <- lapply(ranges, function(r) {
        # Ensure rowMeans are calculated correctly and handle potential NaNs
        valid_rows <- r[1]:r[2]
        # Check bounds
        valid_rows <- valid_rows[valid_rows <= nrow(stats$shannon)]
        if (length(valid_rows) == 0) return(NA)
        
        row_means_subset <- rowMeans(stats$shannon[valid_rows, , drop = FALSE], na.rm = TRUE)
        # Handle case where all values in a range might be NaN or empty
        mean_val <- mean(row_means_subset, na.rm = TRUE)
        if (!is.finite(mean_val)) mean_val <- NA
        
        if (verbose) {
          message(sprintf("[R] edge_entropy (matrix): Range [%d, %d]: rowmeans mean = %.6f", r[1], r[2], mean_val))
        }
        mean_val
      })
      
      if (verbose) {
        message("[R] edge_entropy (matrix): Calculated fo = ", fo)
        message("[R] edge_entropy (matrix): final_shannon[1] = ", shannon_summary[[1]])
        message("[R] edge_entropy (matrix): final_shannon[2] = ", shannon_summary[[2]])
        message("[R] edge_entropy (matrix): final_shannon[3] = ", shannon_summary[[3]])
      }
      
      return(data.frame(
        im="matrix", 
        entropy=fo, 
        pentropy_20_80=shannon_summary[[1]], 
        pentropy_80_160=shannon_summary[[2]], 
        pentropy_160_240=shannon_summary[[3]],
        complex_before=cts$complex_before
      ))
    }
  } else {
    # Not a file path or matrix
    if (is.null(image)) {
      stop("'image' cannot be NULL. Must be a file path or numeric matrix")
    } else if (is.character(image) && length(image) > 1) {
      stop("'image' must be a single file path, not a character vector")
    } else if (is.data.frame(image)) {
      stop("'image' is a data.frame. Please convert to a matrix with as.matrix()")
    } else {
      stop("'image' must be either a file path (character string) or a numeric matrix, not ", class(image)[1])
    }
  }
}

#filter_bank = Filter_bank(GABOR_BINS, flt_size=FILTER_SIZE)
#for i in range(filter_bank.num_filters):
#  filter_bank.set_flt(i, filter_bank.create_gabor(FILTER_SIZE, theta=BINS_VEC[i], octave=3))

#img = FilterImage(file_list[i], max_pixels=MAX_PIXELS)
#img.run_filterbank(filter_bank)
#counts, complex_before = do_counting(img, os.path.basename(file_list[i]))

#fimg <- filtered_image("testdata2/ballerina.jpg", 200*100)
#fbank <- filter_bank(24, 31)
#fres <- run_filterbank(fimg, fbank)
#cts <- do_counting(fres)
#stats <- do_statistics(cts$counts, fres$fbank$bins_vec)<|MERGE_RESOLUTION|>--- conflicted
+++ resolved
@@ -247,18 +247,9 @@
   complex_before = sum(resp_val)/normalize_fac
 
 
-<<<<<<< HEAD
+
   cutoff = sort(as.vector(resp_val), decreasing=TRUE)[10000] # get 10000th highest response for cutting of beneath
   if (verbose) message("[R] do_counting: Calculated cutoff (k-th=10000): ", cutoff)
-=======
-  # Determine the k-th largest response to use as cutoff. For small images
-  # length(resp_val) may be < 10,000, so we clamp k to the number of pixels.
-  k <- min(10000L, length(resp_val))
-  cutoff = sort(as.vector(resp_val), decreasing = TRUE)[k]
-  # If k equals the number of pixels the cutoff will be the minimum response
-  # value, meaning no responses are removed.
-  message(sprintf("[R] do_counting: Calculated cutoff (k=%d): %f", k, cutoff))
->>>>>>> bda57fa3
   resp_val[resp_val<cutoff] = 0
   if (verbose) {
     message("[R] do_counting: Range resp_val (after cutoff): [",
@@ -432,16 +423,8 @@
 edge_entropy <- function(image, max_pixels=300*400, maxdiag=500, gabor_bins=24,
                          filter_length=31, circ_bins=48,
                          ranges=list(c(20,80), c(80, 160), c(160,240)),
-<<<<<<< HEAD
                          use_cpp=TRUE, verbose = FALSE) {
   
-=======
-                         use_cpp=TRUE) {
-
-  if (!is.numeric(filter_length) || filter_length <= 0 || filter_length %% 2 == 0)
-      stop("'filter_length' must be a positive odd integer")
-
->>>>>>> bda57fa3
   # Check if image is a file path or a matrix
   if (is.character(image) && length(image) == 1) {
     # It's a file path
