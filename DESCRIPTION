--- conflicted
+++ resolved
@@ -21,11 +21,8 @@
   reticulate,
   ggimage,
   ggplot2,
-<<<<<<< HEAD
   dplyr,
-=======
   entropy,
->>>>>>> 429f210e
   imager
 Suggests:
   rgl
